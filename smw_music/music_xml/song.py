--- conflicted
+++ resolved
@@ -191,12 +191,8 @@
     ----------
     metadata: dict
         A dictionary containing the song's title (key "title"), composer (key
-<<<<<<< HEAD
-        "composer"), porter (key "porter") and game name (key "game")
-=======
-        "composer"), porter (key "porter") and game name (key "game"), tempo
-        (key "bpm"), and global volume (key "volume"0.
->>>>>>> 6f5692dc
+        "composer"), porter (key "porter") game name (key "game"), and global
+        volume (key "volume").
     channels: list
         A list of `Channel` objects, the first 8 of which are used in this
         song.
@@ -228,11 +224,7 @@
         self.composer = metadata.get("composer", "???")
         self.porter = metadata.get("porter", "???")
         self.game = metadata.get("game", "???")
-<<<<<<< HEAD
-=======
-        self.bpm = int(metadata.get("bpm", 120))
         self.volume = int(metadata.get("volume", 180))
->>>>>>> 6f5692dc
         self.channels = channels[:8]
         self.instruments: list[InstrumentConfig] = []
 
