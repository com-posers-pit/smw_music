# SPDX-FileCopyrightText: 2022 The SMW Music Python Project Authors
# <https://github.com/com-posers-pit/smw_music/blob/develop/AUTHORS.rst>
#
# SPDX-License-Identifier: AGPL-3.0-only

"""Song reduction logic."""

###############################################################################
# Project imports
###############################################################################

from .tokens import (
    Annotation,
    Comment,
    CrescDelim,
    Crescendo,
    Dynamic,
    Instrument,
    Loop,
    LoopDelim,
    LoopRef,
    Measure,
    Note,
    Playable,
    RehearsalMark,
    Repeat,
    Slur,
    Tempo,
    Token,
    Triplet,
)

###############################################################################
# Private function definitions
###############################################################################


def _adjust_triplets(tokens: list[Token]) -> list[Token]:
    """
    Address idiosyncrasies the triplet parsing order.


    There are two quirks about how the parser handles triplets:
        - it finds triplet starts before slur starts, it makes more
          sense for triplet starts to come after slur starts.
        - it emits triplet ends at the start of the first non-triplet note
          after a triplet set.  This means a number of things that should come
          after a triplet-end show up before it.
    This logic corrects both of those.

    Parameters
    ----------
    tokens : list[Token]
        A list of parsed tokens

    Returns
    -------
    list[Token]
        The input token list, but with triplet reordering applied.
    """
    # Copy the input list (we're modifying, don't want to upset the caller)
    tokens = list(tokens)
    rv: list[Token] = []

    pushable = (Annotation, Dynamic, RehearsalMark, Loop, Measure, Repeat)

    # Logic probably isn't immediatley obvious.  We push Triplet.start tokens
    # later (right) in the list if they're before a Slur.start, so we should
    # walk the list from the left (start).  But we push Triplet.stop tokens
    # earlier (left) in the list if they're after one of several other tokens,
    # so we should walk the list from the right (end).  Since there won't ever
    # be two Slur.start tokens next to each other, we're only ever going to
    # push a Triplet.start right by one.  This can be handled while walking the
    # list from the right, so that's what we'll do.
    while len(tokens) > 1:
        curr = tokens.pop()  # Pops from the right.  I always forget this
        prev = tokens[-1]

        swap = False
        if isinstance(prev, Triplet) and prev.start:
            if isinstance(curr, Slur) and curr.start:
                swap = True

        if isinstance(prev, pushable):
            if isinstance(curr, Triplet) and not curr.start:
                swap = True

        if swap:
            rv.append(prev)
            tokens.pop()

        rv.append(curr)

    # The previous logic walked the input list as long as there were >= 2
    # elements.  There might be one left over, this handles that case
    rv.extend(tokens)

    # We walked the input list from the end, appending as we went, so the
    # output is is backwards.  Correct that.  (consider switching to a deque if
    # it's faster and we care?)
    rv.reverse()
    return rv


###############################################################################


def _crescendoify(tokens: list[Token]) -> list[Token]:
    rv: list[Token] = []

    triplet = False
    drop_dyn = False
    dyn = Dynamic("mf")  # just assume we start here, totally bogus
    for n, token in enumerate(tokens):
        drop = False

        if isinstance(token, Triplet):
            triplet = token.start

        if isinstance(token, Dynamic):
            dyn = token
            drop = drop_dyn
            drop_dyn = False

        if isinstance(token, CrescDelim):
            drop = True
            cresc_triplet = triplet

            if token.start:
                drop_dyn = True
                cresc_done = False
                duration = 0
                target = dyn.up if token.cresc else dyn.down

                for nxt in tokens[n + 1 :]:
                    if isinstance(nxt, Triplet):
                        cresc_triplet = token.start
                    if isinstance(nxt, Playable) and not cresc_done:
                        note_duration = nxt.duration
                        if cresc_triplet:
                            note_duration = note_duration * 3 // 2
                        duration += 192 // note_duration
                    if isinstance(nxt, CrescDelim) and not nxt.start:
                        cresc_done = True
                    if isinstance(nxt, Dynamic) and cresc_done:
                        if dyn.level != nxt.level:
                            target = nxt.level
                        else:
                            drop_dyn = False
                        break
                    if isinstance(nxt, Playable) and cresc_done:
                        drop_dyn = False
                        break
                duration = min(duration, 255)  # Limit for now
                rv.append(Crescendo(duration, target, token.cresc))

        if not drop:
            rv.append(token)

    return rv


###############################################################################


def _deduplicate(tokens: list[Token]) -> list[Token]:
    tokens = _deduplicate_measures(tokens)
    return tokens


###############################################################################


def _deduplicate_loops(tokens: list[Token]) -> list[Token]:
    # Copy the input list (we're modifying, don't want to upset the caller)
    tokens = list(tokens)
    rv = []

    while tokens:
        drop = False
        token = tokens.pop()

        if isinstance(token, LoopRef):
            prev = tokens[-1]
            if isinstance(prev, Loop) and prev.loop_id == token.loop_id:
                prev.repeats += token.repeats
                drop = True

        if not drop:
            rv.append(token)

    rv.reverse()
    return rv


###############################################################################


def _deduplicate_measures(tokens: list[Token]) -> list[Token]:
    # Copy the input list (we're modifying, don't want to upset the caller)
    tokens = list(tokens)
    rv = []

    while tokens:
        drop = False
        token = tokens.pop(0)

        if isinstance(token, Measure):
            if tokens:
                nxt = tokens[0]
                if isinstance(nxt, Measure):
                    drop = True
                    nxt.left_join(token)
                else:
                    drop = False

        if not drop:
            rv.append(token)

    return rv


###############################################################################


def _filter_annotations(tokens: list[Token]) -> list[Token]:
    rv = []

    filters = [
        (
            lambda x: x.startswith("To "),
            lambda x: Instrument(
                x.removeprefix("To").strip().replace(" ", "")
            ),
        ),
        (
            lambda x: x.startswith("AMK: "),
            lambda x: Annotation(x.removeprefix("AMK:").strip()),
        ),
    ]

    for token in tokens:
        drop = False
        if isinstance(token, Annotation):
            for match, proc in filters:
                if match(token.text):
                    token = proc(token.text)
                    break
            else:
                drop = True

        if not drop:
            rv.append(token)

    return rv


###############################################################################


def _loopify(tokens: list[Token]) -> list[Token]:
    # Copy the input list (we're modifying, don't want to upset the caller)
    tokens = list(tokens)
    rv = []

    while tokens:
        token = tokens.pop(0)
        skipped = []
        if isinstance(token, LoopDelim) and token.start:
            loop_id = token.loop_id
            loop_tokens: list[Token] = []
            while tokens:
                nxt = tokens.pop(0)

                if isinstance(nxt, LoopDelim) and not nxt.start:
                    # Consume closing triplet tokens
                    nxt = tokens[0]
                    if isinstance(nxt, Triplet) and not nxt.start:
                        loop_tokens.append(nxt)
                        tokens.pop(0)

                    token = Loop(loop_tokens, loop_id, 1, False)
                    break

                if isinstance(nxt, Comment):
                    skipped.append(nxt)
                else:
                    loop_tokens.append(nxt)

        rv.append(token)
        rv.extend(skipped)

    return rv


###############################################################################


def _reference_loop(tokens: list[Token], loop: Loop) -> list[Token]:
    # Copy the input list (we're modifying, don't want to upset the caller)
    tokens = list(tokens)
    rv = []

    pushable = (RehearsalMark, Measure)

    # Copy everything before the loop to the output
    while tokens[0] != loop:
        rv.append(tokens.pop(0))
    rv.append(tokens.pop(0))

    while tokens:
        repeats = 0
        match_count = 0
        cand_skipped: list[Token] = []
        skipped = []
        for token in tokens:
            if token == loop.tokens[match_count]:
                match_count += 1
                if match_count == len(loop.tokens):
                    repeats += 1
                    skipped.extend(cand_skipped)
                    cand_skipped = []
                    match_count = 0
            elif isinstance(token, pushable):
                cand_skipped.append(token)
            else:
                break

        if repeats:
            tokens = tokens[repeats * len(loop.tokens) + len(skipped) :]
            rv.append(LoopRef(loop.loop_id, repeats))
            rv.extend(skipped)
        else:
            rv.append(tokens.pop(0))

    return rv


###############################################################################


def _reference_loops(tokens: list[Token]) -> list[Token]:
    loops = [token for token in tokens if isinstance(token, Loop)]

    for loop in loops:
        tokens = _reference_loop(tokens, loop)

    return tokens


###############################################################################


def _reorder_measures(tokens: list[Token]) -> list[Token]:
    # Copy the input list (we're modifying, don't want to upset the caller)
    tokens = list(tokens)

    # Measures objects show up at the beginning of a measure, we want them at
    # the end (since they're printed at the end of a line).  This logic walks
    # the token list and shifts them all right, puts the last one at the end
    # and removes the first one.  The first measure gets replaced by a bare
    # Token object, but that's fine because we delete it later.
    measure = Token()
    first_measure = None

    for n, token in enumerate(tokens):
        if isinstance(token, Measure):
            if first_measure is None:
                first_measure = n
            measure, tokens[n] = tokens[n], measure

    if first_measure is not None:
        tokens.append(measure)
        tokens.pop(first_measure)

    return tokens


###############################################################################


def _repeat_analysis(tokens: list[Token]) -> list[Token]:
    # Copy the input list (we're modifying, don't want to upset the caller)
    tokens = list(tokens)

    rv = []

    repeat_count = 0

    while tokens:
        token = tokens.pop(0)
        skipped: list[Token] = []

        if isinstance(token, Playable):
            repeat_count = 1
            for nxt in tokens:
                if nxt == token:
                    repeat_count += 1
                elif isinstance(nxt, Measure):
                    skipped.append(nxt)
                else:
                    break
            if repeat_count >= 3:
                token = Loop([token], -1, repeat_count, True)
                tokens = tokens[repeat_count + len(skipped) - 1 :]
            else:
                skipped = []
        elif isinstance(token, Loop):
            token.tokens = _repeat_analysis(token.tokens)

        rv.append(token)
        rv.extend(skipped)

    return rv


###############################################################################


def _strip_tempo(tokens: list[Token]) -> list[Token]:
    return [tok for tok in tokens if not isinstance(tok, Tempo)]


###############################################################################


def _superloopify(tokens: list[Token]) -> list[Token]:

    elements: list[Token] = []

    for token in tokens:
        if isinstance(
            token, (Dynamic, Playable, Loop, LoopRef, Slur, Triplet)
        ):
            elements.append(token)
        if isinstance(token, Annotation):
            elements.append(token)
        if isinstance(token, Repeat) and token.start:
            elements.append(token)

    for nelem in range(len(elements) // 2, 0, -1):
        for start in range(0, len(elements) - 2 * nelem + 1):
            cand = start + nelem
            set1 = elements[start : (start + nelem)]
            set2 = elements[cand : (cand + nelem)]

            hasloop = False
            for (el1, el2) in zip(set1, set2):
                ok = False
                if el1 == el2:
                    ok = True
                if isinstance(el1, Loop) and isinstance(el2, LoopRef):
                    ok = (el1.loop_id == el2.loop_id) and (
                        el1.repeats == el2.repeats
                    )

                if isinstance(el2, LoopRef):
                    hasloop = True

                if not ok:
                    break
            else:
                if hasloop or len(set1) > 4:
                    # matchy matchy
                    pass

    return tokens


###############################################################################


def _swap_repeat_annotations(tokens: list[Token]) -> list[Token]:
    # Copy the input list (we're modifying, don't want to upset the caller)
    tokens = list(tokens)

    rv = []

    while tokens:
        token = tokens.pop()

        if isinstance(token, Repeat):
            while tokens:
                nxt = tokens[-1]
                if isinstance(nxt, (Annotation, Instrument)):
                    rv.append(tokens.pop())
                else:
                    break

        rv.append(token)

    rv.reverse()
    return rv


###############################################################################
# API function definitions
###############################################################################


def reduce(
    tokens: list[Token],
    loop_analysis: bool,
    superloop_analysis: bool,
    percussion: bool,
    remove_tempo: bool,
) -> list[Token]:
<<<<<<< HEAD
    # A blah hack to kill annotations in percussion channels... this will go
    # away.
    if percussion:
        tokens = [x for x in tokens if not isinstance(x, Instrument)]
    tokens = _filter_annotations(tokens)
    if remove_tempo:
        tokens = _strip_tempo(tokens)
    tokens = _remove_unused_instruments(tokens)
=======
>>>>>>> 6f5692dc
    tokens = _swap_repeat_annotations(tokens)
    tokens = _reorder_measures(tokens)
    tokens = _adjust_triplets(tokens)
    tokens = _crescendoify(tokens)
    if loop_analysis:
        tokens = _loopify(tokens)
        tokens = _reference_loops(tokens)
        tokens = _deduplicate_loops(tokens)
        if superloop_analysis:
            tokens = _superloopify(tokens)
        tokens = _repeat_analysis(tokens)
    tokens = _deduplicate(tokens)
    return tokens


###############################################################################


def remove_unused_instruments(
    percussion: bool, tokens: list[Token]
) -> list[Token]:
    # A blah hack to kill annotations in percussion channels... this will go
    # away.
    if percussion:
        tokens = [x for x in tokens if not isinstance(x, Instrument)]
    tokens = _filter_annotations(tokens)

    rv = []
    for n, token in enumerate(tokens):
        keep = True
        if isinstance(token, Instrument):
            for nxt in tokens[n + 1 :]:
                if isinstance(nxt, Note):
                    break
                if isinstance(nxt, Instrument):
                    keep = False

        if keep:
            rv.append(token)

    return rv<|MERGE_RESOLUTION|>--- conflicted
+++ resolved
@@ -505,17 +505,12 @@
     percussion: bool,
     remove_tempo: bool,
 ) -> list[Token]:
-<<<<<<< HEAD
     # A blah hack to kill annotations in percussion channels... this will go
     # away.
     if percussion:
         tokens = [x for x in tokens if not isinstance(x, Instrument)]
-    tokens = _filter_annotations(tokens)
     if remove_tempo:
         tokens = _strip_tempo(tokens)
-    tokens = _remove_unused_instruments(tokens)
-=======
->>>>>>> 6f5692dc
     tokens = _swap_repeat_annotations(tokens)
     tokens = _reorder_measures(tokens)
     tokens = _adjust_triplets(tokens)
